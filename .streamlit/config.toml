--- conflicted
+++ resolved
@@ -1,10 +1,5 @@
 [server]
 headless = true
-<<<<<<< HEAD
 address = "0.0.0.0"
 port = 8501
-=======
-address = "127.0.0.1"
-port = 5000
->>>>>>> d87a3a4d
 fileWatcherType = "none"